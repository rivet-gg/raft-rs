// Copyright 2016 PingCAP, Inc.
//
// Licensed under the Apache License, Version 2.0 (the "License");
// you may not use this file except in compliance with the License.
// You may obtain a copy of the License at
//
//     http://www.apache.org/licenses/LICENSE-2.0
//
// Unless required by applicable law or agreed to in writing, software
// distributed under the License is distributed on an "AS IS" BASIS,
// See the License for the specific language governing permissions and
// limitations under the License.

// Copyright 2015 The etcd Authors
//
// Licensed under the Apache License, Version 2.0 (the "License");
// you may not use this file except in compliance with the License.
// You may obtain a copy of the License at
//
//     http://www.apache.org/licenses/LICENSE-2.0
//
// Unless required by applicable law or agreed to in writing, software
// distributed under the License is distributed on an "AS IS" BASIS,
// WITHOUT WARRANTIES OR CONDITIONS OF ANY KIND, either express or implied.
// See the License for the specific language governing permissions and
// limitations under the License.

use std::cmp;

use eraftpb::{Entry, EntryType, HardState, Message, MessageType, Snapshot};
use fxhash::FxHashMap;
use protobuf::RepeatedField;
use rand::{self, Rng};

use super::errors::{Error, Result, StorageError};
use super::progress::{Progress, ProgressSet, ProgressState};
use super::raft_log::{self, RaftLog};
use super::read_only::{ReadOnly, ReadOnlyOption, ReadState};
use super::storage::Storage;
use super::Config;

// CAMPAIGN_PRE_ELECTION represents the first phase of a normal election when
// Config.pre_vote is true.
const CAMPAIGN_PRE_ELECTION: &[u8] = b"CampaignPreElection";
// CAMPAIGN_ELECTION represents a normal (time-based) election (the second phase
// of the election when Config.pre_vote is true).
const CAMPAIGN_ELECTION: &[u8] = b"CampaignElection";
// CAMPAIGN_TRANSFER represents the type of leader transfer.
const CAMPAIGN_TRANSFER: &[u8] = b"CampaignTransfer";

/// The role of the node.
#[derive(Debug, PartialEq, Clone, Copy)]
pub enum StateRole {
    /// The node is a follower of the leader.
    Follower,
    /// The node could become a leader.
    Candidate,
    /// The node is a leader.
    Leader,
    /// The node could become a candidate, if `prevote` is enabled.
    PreCandidate,
}

impl Default for StateRole {
    fn default() -> StateRole {
        StateRole::Follower
    }
}

/// A constant represents invalid id of raft.
pub const INVALID_ID: u64 = 0;
/// A constant represents invalid index of raft log.
pub const INVALID_INDEX: u64 = 0;

/// SoftState provides state that is useful for logging and debugging.
/// The state is volatile and does not need to be persisted to the WAL.
#[derive(Default, PartialEq, Debug)]
pub struct SoftState {
    /// The potential leader of the cluster.
    pub leader_id: u64,
    /// The soft role this node may take.
    pub raft_state: StateRole,
}

/// A struct that represents the raft consensus itself. Stores details concerning the current
/// and possible state the system can take.
#[derive(Default)]
pub struct Raft<T: Storage> {
    /// The current election term.
    pub term: u64,

    /// Which peer this raft is voting for.
    pub vote: u64,

    /// The ID of this node.
    pub id: u64,

    /// The current read states.
    pub read_states: Vec<ReadState>,

    /// The persistent log.
    pub raft_log: RaftLog<T>,

    /// The maximum number of messages that can be inflight.
    pub max_inflight: usize,

    /// The maximum length (in bytes) of all the entries.
    pub max_msg_size: u64,

    prs: Option<ProgressSet>,

    /// The current role of this node.
    pub state: StateRole,

    /// Whether this is a learner node.
    ///
    /// Learners are not permitted to vote in elections, and are not counted for commit quorums.
    /// They do replicate data from the leader.
    pub is_learner: bool,

    /// The current votes for this node in an election.
    ///
    /// Reset when changing role.
    pub votes: FxHashMap<u64, bool>,

    /// The list of messages.
    pub msgs: Vec<Message>,

    /// The leader id
    pub leader_id: u64,

    /// ID of the leader transfer target when its value is not None.
    ///
    /// If this is Some(id), we follow the procedure defined in raft thesis 3.10.
    pub lead_transferee: Option<u64>,

    /// Only one conf change may be pending (in the log, but not yet
    /// applied) at a time. This is enforced via pending_conf_index, which
    /// is set to a value >= the log index of the latest pending
    /// configuration change (if any). Config changes are only allowed to
    /// be proposed if the leader's applied index is greater than this
    /// value.
    pub pending_conf_index: u64,

    /// The queue of read-only requests.
    pub read_only: ReadOnly,

    /// Ticks since it reached last electionTimeout when it is leader or candidate.
    /// Number of ticks since it reached last electionTimeout or received a
    /// valid message from current leader when it is a follower.
    pub election_elapsed: usize,

    /// Number of ticks since it reached last heartbeatTimeout.
    /// only leader keeps heartbeatElapsed.
    heartbeat_elapsed: usize,

    /// Whether to check the quorum
    pub check_quorum: bool,

    /// Enable the prevote algorithm.
    ///
    /// This enables a pre-election vote round on Candidates prior to disrupting the cluster.
    ///
    /// Enable this if greater cluster stability is preferred over faster elections.
    pub pre_vote: bool,

    skip_bcast_commit: bool,

    heartbeat_timeout: usize,
    election_timeout: usize,

    // randomized_election_timeout is a random number between
    // [min_election_timeout, max_election_timeout - 1]. It gets reset
    // when raft changes its state to follower or candidate.
    randomized_election_timeout: usize,
    min_election_timeout: usize,
    max_election_timeout: usize,

    /// Tag is only used for logging
    tag: String,
}

trait AssertSend: Send {}

impl<T: Storage + Send> AssertSend for Raft<T> {}

fn new_message(to: u64, field_type: MessageType, from: Option<u64>) -> Message {
    let mut m = Message::new();
    m.set_to(to);
    if let Some(id) = from {
        m.set_from(id);
    }
    m.set_msg_type(field_type);
    m
}

/// Maps vote and pre_vote message types to their correspond responses.
pub fn vote_resp_msg_type(t: MessageType) -> MessageType {
    match t {
        MessageType::MsgRequestVote => MessageType::MsgRequestVoteResponse,
        MessageType::MsgRequestPreVote => MessageType::MsgRequestPreVoteResponse,
        _ => panic!("Not a vote message: {:?}", t),
    }
}

/// Calculate the quorum of a Raft cluster with the specified total nodes.
pub fn quorum(total: usize) -> usize {
    total / 2 + 1
}

impl<T: Storage> Raft<T> {
    /// Creates a new raft for use on the node.
    pub fn new(c: &Config, store: T) -> Result<Raft<T>> {
        c.validate()?;
        let rs = store.initial_state()?;
        let conf_state = &rs.conf_state;
        let raft_log = RaftLog::new(store, c.tag.clone());
        let mut peers: &[u64] = &c.peers;
        let mut learners: &[u64] = &c.learners;
        if !conf_state.get_nodes().is_empty() || !conf_state.get_learners().is_empty() {
            if !peers.is_empty() || !learners.is_empty() {
                // TODO: the peers argument is always nil except in
                // tests; the argument should be removed and these tests should be
                // updated to specify their nodes through a snap
                panic!(
                    "{} cannot specify both new(peers/learners) and ConfState.(Nodes/Learners)",
                    c.tag
                )
            }
            peers = conf_state.get_nodes();
            learners = conf_state.get_learners();
        }
        let mut r = Raft {
            id: c.id,
            read_states: Default::default(),
            raft_log,
            max_inflight: c.max_inflight_msgs,
            max_msg_size: c.max_size_per_msg,
            prs: Some(ProgressSet::with_capacity(peers.len(), learners.len())),
            state: StateRole::Follower,
            is_learner: false,
            check_quorum: c.check_quorum,
            pre_vote: c.pre_vote,
            read_only: ReadOnly::new(c.read_only_option),
            heartbeat_timeout: c.heartbeat_tick,
            election_timeout: c.election_tick,
            votes: Default::default(),
            msgs: Default::default(),
            leader_id: Default::default(),
            lead_transferee: None,
            term: Default::default(),
            election_elapsed: Default::default(),
            pending_conf_index: Default::default(),
            vote: Default::default(),
            heartbeat_elapsed: Default::default(),
            randomized_election_timeout: 0,
            min_election_timeout: c.min_election_tick(),
            max_election_timeout: c.max_election_tick(),
            skip_bcast_commit: c.skip_bcast_commit,
            tag: c.tag.to_owned(),
        };
        for p in peers {
            let pr = Progress::new(1, r.max_inflight);
            if let Err(e) = r.mut_prs().insert_voter(*p, pr) {
                panic!("{}", e);
            }
        }
        for p in learners {
            let pr = Progress::new(1, r.max_inflight);
            if let Err(e) = r.mut_prs().insert_learner(*p, pr) {
                panic!("{}", e);
            };
            if *p == r.id {
                r.is_learner = true;
            }
        }

        if rs.hard_state != HardState::new() {
            r.load_state(&rs.hard_state);
        }
        if c.applied > 0 {
            r.raft_log.applied_to(c.applied);
        }
        let term = r.term;
        r.become_follower(term, INVALID_ID);
        info!(
            "{} newRaft [peers: {:?}, term: {:?}, commit: {}, applied: {}, last_index: {}, \
             last_term: {}]",
            r.tag,
            r.prs().voters().collect::<Vec<_>>(),
            r.term,
            r.raft_log.committed,
            r.raft_log.get_applied(),
            r.raft_log.last_index(),
            r.raft_log.last_term()
        );
        Ok(r)
    }

    /// Grabs an immutable reference to the store.
    #[inline]
    pub fn get_store(&self) -> &T {
        self.raft_log.get_store()
    }

    /// Grabs a mutable reference to the store.
    #[inline]
    pub fn mut_store(&mut self) -> &mut T {
        self.raft_log.mut_store()
    }

    /// Grabs a reference to the snapshot
    #[inline]
    pub fn get_snap(&self) -> Option<&Snapshot> {
        self.raft_log.get_unstable().snapshot.as_ref()
    }

    /// Returns the number of pending read-only messages.
    #[inline]
    pub fn pending_read_count(&self) -> usize {
        self.read_only.pending_read_count()
    }

    /// Returns how many read states exist.
    #[inline]
    pub fn ready_read_count(&self) -> usize {
        self.read_states.len()
    }

    /// Returns a value representing the softstate at the time of calling.
    pub fn soft_state(&self) -> SoftState {
        SoftState {
            leader_id: self.leader_id,
            raft_state: self.state,
        }
    }

    /// Returns a value representing the hardstate at the time of calling.
    pub fn hard_state(&self) -> HardState {
        let mut hs = HardState::new();
        hs.set_term(self.term);
        hs.set_vote(self.vote);
        hs.set_commit(self.raft_log.committed);
        hs
    }

    /// Returns whether the current raft is in lease.
    pub fn in_lease(&self) -> bool {
        self.state == StateRole::Leader && self.check_quorum
    }

    fn quorum(&self) -> usize {
        quorum(self.prs().voter_ids().len())
    }

    /// For testing leader lease
    #[doc(hidden)]
    pub fn set_randomized_election_timeout(&mut self, t: usize) {
        assert!(self.min_election_timeout <= t && t < self.max_election_timeout);
        self.randomized_election_timeout = t;
    }

    /// Fetch the length of the election timeout.
    pub fn get_election_timeout(&self) -> usize {
        self.election_timeout
    }

    /// Fetch the length of the heartbeat timeout
    pub fn get_heartbeat_timeout(&self) -> usize {
        self.heartbeat_timeout
    }

    /// Return the length of the current randomized election timeout.
    pub fn get_randomized_election_timeout(&self) -> usize {
        self.randomized_election_timeout
    }

    /// Set whether skip broadcast empty commit messages at runtime.
    #[inline]
    pub fn skip_bcast_commit(&mut self, skip: bool) {
        self.skip_bcast_commit = skip;
    }

    // send persists state to stable storage and then sends to its mailbox.
    fn send(&mut self, mut m: Message) {
        m.set_from(self.id);
        if m.get_msg_type() == MessageType::MsgRequestVote
            || m.get_msg_type() == MessageType::MsgRequestPreVote
            || m.get_msg_type() == MessageType::MsgRequestVoteResponse
            || m.get_msg_type() == MessageType::MsgRequestPreVoteResponse
        {
            if m.get_term() == 0 {
                // All {pre-,}campaign messages need to have the term set when
                // sending.
                // - MsgVote: m.Term is the term the node is campaigning for,
                //   non-zero as we increment the term when campaigning.
                // - MsgVoteResp: m.Term is the new r.Term if the MsgVote was
                //   granted, non-zero for the same reason MsgVote is
                // - MsgPreVote: m.Term is the term the node will campaign,
                //   non-zero as we use m.Term to indicate the next term we'll be
                //   campaigning for
                // - MsgPreVoteResp: m.Term is the term received in the original
                //   MsgPreVote if the pre-vote was granted, non-zero for the
                //   same reasons MsgPreVote is
                panic!(
                    "{} term should be set when sending {:?}",
                    self.tag,
                    m.get_msg_type()
                );
            }
        } else {
            if m.get_term() != 0 {
                panic!(
                    "{} term should not be set when sending {:?} (was {})",
                    self.tag,
                    m.get_msg_type(),
                    m.get_term()
                );
            }
            // do not attach term to MsgPropose, MsgReadIndex
            // proposals are a way to forward to the leader and
            // should be treated as local message.
            // MsgReadIndex is also forwarded to leader.
            if m.get_msg_type() != MessageType::MsgPropose
                && m.get_msg_type() != MessageType::MsgReadIndex
            {
                m.set_term(self.term);
            }
        }
        self.msgs.push(m);
    }

    fn prepare_send_snapshot(&mut self, m: &mut Message, pr: &mut Progress, to: u64) -> bool {
        if !pr.recent_active {
            debug!(
                "{} ignore sending snapshot to {} since it is not recently active",
                self.tag, to
            );
            return false;
        }

        m.set_msg_type(MessageType::MsgSnapshot);
        let snapshot_r = self.raft_log.snapshot();
        if let Err(e) = snapshot_r {
            if e == Error::Store(StorageError::SnapshotTemporarilyUnavailable) {
                debug!(
                    "{} failed to send snapshot to {} because snapshot is temporarily \
                     unavailable",
                    self.tag, to
                );
                return false;
            }
            panic!("{} unexpected error: {:?}", self.tag, e);
        }
        let snapshot = snapshot_r.unwrap();
        if snapshot.get_metadata().get_index() == 0 {
            panic!("{} need non-empty snapshot", self.tag);
        }
        let (sindex, sterm) = (
            snapshot.get_metadata().get_index(),
            snapshot.get_metadata().get_term(),
        );
        m.set_snapshot(snapshot);
        debug!(
            "{} [firstindex: {}, commit: {}] sent snapshot[index: {}, term: {}] to {} \
             [{:?}]",
            self.tag,
            self.raft_log.first_index(),
            self.raft_log.committed,
            sindex,
            sterm,
            to,
            pr
        );
        pr.become_snapshot(sindex);
        debug!(
            "{} paused sending replication messages to {} [{:?}]",
            self.tag, to, pr
        );
        true
    }

    fn prepare_send_entries(
        &mut self,
        m: &mut Message,
        pr: &mut Progress,
        term: u64,
        ents: Vec<Entry>,
    ) {
        m.set_msg_type(MessageType::MsgAppend);
        m.set_index(pr.next_idx - 1);
        m.set_log_term(term);
        m.set_entries(RepeatedField::from_vec(ents));
        m.set_commit(self.raft_log.committed);
        if !m.get_entries().is_empty() {
            match pr.state {
                ProgressState::Replicate => {
                    let last = m.get_entries().last().unwrap().get_index();
                    pr.optimistic_update(last);
                    pr.ins.add(last);
                }
                ProgressState::Probe => pr.pause(),
                _ => panic!(
                    "{} is sending append in unhandled state {:?}",
                    self.tag, pr.state
                ),
            }
        }
    }

    /// Sends RPC, with entries to the given peer.
    pub fn send_append(&mut self, to: u64, pr: &mut Progress) {
        if pr.is_paused() {
            return;
        }
        let term = self.raft_log.term(pr.next_idx - 1);
        let ents = self.raft_log.entries(pr.next_idx, self.max_msg_size);
        let mut m = Message::new();
        m.set_to(to);
        if term.is_err() || ents.is_err() {
            // send snapshot if we failed to get term or entries
            if !self.prepare_send_snapshot(&mut m, pr, to) {
                return;
            }
        } else {
            self.prepare_send_entries(&mut m, pr, term.unwrap(), ents.unwrap());
        }
        self.send(m);
    }

    // send_heartbeat sends an empty MsgAppend
    fn send_heartbeat(&mut self, to: u64, pr: &Progress, ctx: Option<Vec<u8>>) {
        // Attach the commit as min(to.matched, self.raft_log.committed).
        // When the leader sends out heartbeat message,
        // the receiver(follower) might not be matched with the leader
        // or it might not have all the committed entries.
        // The leader MUST NOT forward the follower's commit to
        // an unmatched index.
        let mut m = Message::new();
        m.set_to(to);
        m.set_msg_type(MessageType::MsgHeartbeat);
        let commit = cmp::min(pr.matched, self.raft_log.committed);
        m.set_commit(commit);
        if let Some(context) = ctx {
            m.set_context(context);
        }
        self.send(m);
    }

    /// Sends RPC, with entries to all peers that are not up-to-date
    /// according to the progress recorded in r.prs().
    pub fn bcast_append(&mut self) {
        let self_id = self.id;
        let mut prs = self.take_prs();
        prs.iter_mut()
            .filter(|&(id, _)| *id != self_id)
            .for_each(|(id, pr)| self.send_append(*id, pr));
        self.set_prs(prs);
    }

    /// Sends RPC, without entries to all the peers.
    pub fn bcast_heartbeat(&mut self) {
        let ctx = self.read_only.last_pending_request_ctx();
        self.bcast_heartbeat_with_ctx(ctx)
    }

    #[cfg_attr(feature = "cargo-clippy", allow(needless_pass_by_value))]
    fn bcast_heartbeat_with_ctx(&mut self, ctx: Option<Vec<u8>>) {
        let self_id = self.id;
        let mut prs = self.take_prs();
        prs.iter_mut()
            .filter(|&(id, _)| *id != self_id)
            .for_each(|(id, pr)| self.send_heartbeat(*id, pr, ctx.clone()));
        self.set_prs(prs);
    }

    /// Attempts to advance the commit index. Returns true if the commit index
    /// changed (in which case the caller should call `r.bcast_append`).
    pub fn maybe_commit(&mut self) -> bool {
        let mut mis_arr = [0; 5];
        let mut mis_vec;
        let voter_count = self.prs().voter_ids().len();
        let mis = if voter_count <= 5 {
            &mut mis_arr[..voter_count]
        } else {
            mis_vec = vec![0; voter_count];
            mis_vec.as_mut_slice()
        };
        for (i, pr) in self.prs().voters().map(|(_, v)| v).enumerate() {
            mis[i] = pr.matched;
        }
        // reverse sort
        mis.sort_by(|a, b| b.cmp(a));
        let mci = mis[self.quorum() - 1];
        self.raft_log.maybe_commit(mci, self.term)
    }

    /// Resets the current node to a given term.
    pub fn reset(&mut self, term: u64) {
        if self.term != term {
            self.term = term;
            self.vote = INVALID_ID;
        }
        self.leader_id = INVALID_ID;
        self.reset_randomized_election_timeout();
        self.election_elapsed = 0;
        self.heartbeat_elapsed = 0;

        self.abort_leader_transfer();

        self.votes.clear();

        self.pending_conf_index = 0;
        self.read_only = ReadOnly::new(self.read_only.option);

        let last_index = self.raft_log.last_index();
        let self_id = self.id;
        for (&id, pr) in self.mut_prs().iter_mut() {
<<<<<<< HEAD
            pr.reset(last_index + 1);
=======
            *pr = Progress::new(last_index + 1, max_inflight);
>>>>>>> 52856d1c
            if id == self_id {
                pr.matched = last_index;
            }
        }
    }

    /// Appends a slice of entries to the log. The entries are updated to match
    /// the current index and term.
    pub fn append_entry(&mut self, es: &mut [Entry]) {
        let mut li = self.raft_log.last_index();
        for (i, e) in es.iter_mut().enumerate() {
            e.set_term(self.term);
            e.set_index(li + 1 + i as u64);
        }
        // use latest "last" index after truncate/append
        li = self.raft_log.append(es);

        let self_id = self.id;
        self.mut_prs().get_mut(self_id).unwrap().maybe_update(li);

        // Regardless of maybe_commit's return, our caller will call bcastAppend.
        self.maybe_commit();
    }

    /// Returns true to indicate that there will probably be some readiness need to be handled.
    pub fn tick(&mut self) -> bool {
        match self.state {
            StateRole::Follower | StateRole::PreCandidate | StateRole::Candidate => {
                self.tick_election()
            }
            StateRole::Leader => self.tick_heartbeat(),
        }
    }

    // TODO: revoke pub when there is a better way to test.
    /// Run by followers and candidates after self.election_timeout.
    ///
    /// Returns true to indicate that there will probably be some readiness need to be handled.
    pub fn tick_election(&mut self) -> bool {
        self.election_elapsed += 1;
        if !self.pass_election_timeout() || !self.promotable() {
            return false;
        }

        self.election_elapsed = 0;
        let m = new_message(INVALID_ID, MessageType::MsgHup, Some(self.id));
        self.step(m).is_ok();
        true
    }

    // tick_heartbeat is run by leaders to send a MsgBeat after self.heartbeat_timeout.
    // Returns true to indicate that there will probably be some readiness need to be handled.
    fn tick_heartbeat(&mut self) -> bool {
        self.heartbeat_elapsed += 1;
        self.election_elapsed += 1;

        let mut has_ready = false;
        if self.election_elapsed >= self.election_timeout {
            self.election_elapsed = 0;
            if self.check_quorum {
                let m = new_message(INVALID_ID, MessageType::MsgCheckQuorum, Some(self.id));
                has_ready = true;
                self.step(m).is_ok();
            }
            if self.state == StateRole::Leader && self.lead_transferee.is_some() {
                self.abort_leader_transfer()
            }
        }

        if self.state != StateRole::Leader {
            return has_ready;
        }

        if self.heartbeat_elapsed >= self.heartbeat_timeout {
            self.heartbeat_elapsed = 0;
            has_ready = true;
            let m = new_message(INVALID_ID, MessageType::MsgBeat, Some(self.id));
            self.step(m).is_ok();
        }
        has_ready
    }

    /// Converts this node to a follower.
    pub fn become_follower(&mut self, term: u64, leader_id: u64) {
        self.reset(term);
        self.leader_id = leader_id;
        self.state = StateRole::Follower;
        info!("{} became follower at term {}", self.tag, self.term);
    }

    // TODO: revoke pub when there is a better way to test.
    /// Converts this node to a candidate
    ///
    /// # Panics
    ///
    /// Panics if a leader already exists.
    pub fn become_candidate(&mut self) {
        assert_ne!(
            self.state,
            StateRole::Leader,
            "invalid transition [leader -> candidate]"
        );
        let term = self.term + 1;
        self.reset(term);
        let id = self.id;
        self.vote = id;
        self.state = StateRole::Candidate;
        info!("{} became candidate at term {}", self.tag, self.term);
    }

    /// Converts this node to a pre-candidate
    ///
    /// # Panics
    ///
    /// Panics if a leader already exists.
    pub fn become_pre_candidate(&mut self) {
        assert_ne!(
            self.state,
            StateRole::Leader,
            "invalid transition [leader -> pre-candidate]"
        );
        // Becoming a pre-candidate changes our state.
        // but doesn't change anything else. In particular it does not increase
        // self.term or change self.vote.
        self.state = StateRole::PreCandidate;
        self.votes = FxHashMap::default();
        // If a network partition happens, and leader is in minority partition,
        // it will step down, and become follower without notifying others.
        self.leader_id = INVALID_ID;
        info!("{} became pre-candidate at term {}", self.tag, self.term);
    }

    // TODO: revoke pub when there is a better way to test.
    /// Makes this raft the leader.
    ///
    /// # Panics
    ///
    /// Panics if this is a follower node.
    pub fn become_leader(&mut self) {
        assert_ne!(
            self.state,
            StateRole::Follower,
            "invalid transition [follower -> leader]"
        );
        let term = self.term;
        self.reset(term);
        self.leader_id = self.id;
        self.state = StateRole::Leader;

        // Conservatively set the pending_conf_index to the last index in the
        // log. There may or may not be a pending config change, but it's
        // safe to delay any future proposals until we commit all our
        // pending log entries, and scanning the entire tail of the log
        // could be expensive.
        self.pending_conf_index = self.raft_log.last_index();

        self.append_entry(&mut [Entry::new()]);
        info!("{} became leader at term {}", self.tag, self.term);
    }

    fn num_pending_conf(&self, ents: &[Entry]) -> usize {
        ents.into_iter()
            .filter(|e| e.get_entry_type() == EntryType::EntryConfChange)
            .count()
    }

    /// Campaign to attempt to become a leader.
    ///
    /// If prevote is enabled, this is handled as well.
    pub fn campaign(&mut self, campaign_type: &[u8]) {
        let (vote_msg, term) = if campaign_type == CAMPAIGN_PRE_ELECTION {
            self.become_pre_candidate();
            // Pre-vote RPCs are sent for next term before we've incremented self.term.
            (MessageType::MsgRequestPreVote, self.term + 1)
        } else {
            self.become_candidate();
            (MessageType::MsgRequestVote, self.term)
        };
        let self_id = self.id;
        if self.quorum() == self.poll(self_id, vote_resp_msg_type(vote_msg), true) {
            // We won the election after voting for ourselves (which must mean that
            // this is a single-node cluster). Advance to the next state.
            if campaign_type == CAMPAIGN_PRE_ELECTION {
                self.campaign(CAMPAIGN_ELECTION);
            } else {
                self.become_leader();
            }
            return;
        }

        // Only send vote request to voters.
        let prs = self.take_prs();
        prs.voter_ids()
            .iter()
            .filter(|&id| *id != self_id)
            .for_each(|&id| {
                info!(
                    "{} [logterm: {}, index: {}] sent {:?} request to {} at term {}",
                    self.tag,
                    self.raft_log.last_term(),
                    self.raft_log.last_index(),
                    vote_msg,
                    id,
                    self.term
                );
                let mut m = new_message(id, vote_msg, None);
                m.set_term(term);
                m.set_index(self.raft_log.last_index());
                m.set_log_term(self.raft_log.last_term());
                if campaign_type == CAMPAIGN_TRANSFER {
                    m.set_context(campaign_type.to_vec());
                }
                self.send(m);
            });
        self.set_prs(prs);
    }

    /// Sets the vote of `id` to `vote`.
    ///
    /// Returns the number of votes for the `id` currently.
    fn poll(&mut self, id: u64, msg_type: MessageType, vote: bool) -> usize {
        if vote {
            info!(
                "{} received {:?} from {} at term {}",
                self.tag, msg_type, id, self.term
            )
        } else {
            info!(
                "{} received {:?} rejection from {} at term {}",
                self.tag, msg_type, id, self.term
            )
        }
        self.votes.entry(id).or_insert(vote);
        self.votes.values().filter(|x| **x).count()
    }

    /// Steps the raft along via a message. This should be called everytime your raft receives a
    /// message from a peer.
    pub fn step(&mut self, m: Message) -> Result<()> {
        // Handle the message term, which may result in our stepping down to a follower.

        if m.get_term() == 0 {
            // local message
        } else if m.get_term() > self.term {
            if m.get_msg_type() == MessageType::MsgRequestVote
                || m.get_msg_type() == MessageType::MsgRequestPreVote
            {
                let force = m.get_context() == CAMPAIGN_TRANSFER;
                let in_lease = self.check_quorum
                    && self.leader_id != INVALID_ID
                    && self.election_elapsed < self.election_timeout;
                if !force && in_lease {
                    // if a server receives RequestVote request within the minimum election
                    // timeout of hearing from a current leader, it does not update its term
                    // or grant its vote
                    info!(
                        "{} [logterm: {}, index: {}, vote: {}] ignored {:?} vote from \
                         {} [logterm: {}, index: {}] at term {}: lease is not expired \
                         (remaining ticks: {})",
                        self.tag,
                        self.raft_log.last_term(),
                        self.raft_log.last_index(),
                        self.vote,
                        m.get_msg_type(),
                        m.get_from(),
                        m.get_log_term(),
                        m.get_index(),
                        self.term,
                        self.election_timeout - self.election_elapsed
                    );

                    return Ok(());
                }
            }

            if m.get_msg_type() == MessageType::MsgRequestPreVote
                || (m.get_msg_type() == MessageType::MsgRequestPreVoteResponse && !m.get_reject())
            {
                // For a pre-vote request:
                // Never change our term in response to a pre-vote request.
                //
                // For a pre-vote response with pre-vote granted:
                // We send pre-vote requests with a term in our future. If the
                // pre-vote is granted, we will increment our term when we get a
                // quorum. If it is not, the term comes from the node that
                // rejected our vote so we should become a follower at the new
                // term.
            } else {
                info!(
                    "{} [term: {}] received a {:?} message with higher term from {} [term: {}]",
                    self.tag,
                    self.term,
                    m.get_msg_type(),
                    m.get_from(),
                    m.get_term()
                );
                if m.get_msg_type() == MessageType::MsgAppend
                    || m.get_msg_type() == MessageType::MsgHeartbeat
                    || m.get_msg_type() == MessageType::MsgSnapshot
                {
                    self.become_follower(m.get_term(), m.get_from());
                } else {
                    self.become_follower(m.get_term(), INVALID_ID);
                }
            }
        } else if m.get_term() < self.term {
            if (self.check_quorum || self.pre_vote)
                && (m.get_msg_type() == MessageType::MsgHeartbeat
                    || m.get_msg_type() == MessageType::MsgAppend)
            {
                // We have received messages from a leader at a lower term. It is possible
                // that these messages were simply delayed in the network, but this could
                // also mean that this node has advanced its term number during a network
                // partition, and it is now unable to either win an election or to rejoin
                // the majority on the old term. If checkQuorum is false, this will be
                // handled by incrementing term numbers in response to MsgVote with a higher
                // term, but if checkQuorum is true we may not advance the term on MsgVote and
                // must generate other messages to advance the term. The net result of these
                // two features is to minimize the disruption caused by nodes that have been
                // removed from the cluster's configuration: a removed node will send MsgVotes
                // which will be ignored, but it will not receive MsgApp or MsgHeartbeat, so it
                // will not create disruptive term increases, by notifying leader of this node's
                // activeness.
                // The above comments also true for Pre-Vote
                //
                // When follower gets isolated, it soon starts an election ending
                // up with a higher term than leader, although it won't receive enough
                // votes to win the election. When it regains connectivity, this response
                // with "pb.MsgAppResp" of higher term would force leader to step down.
                // However, this disruption is inevitable to free this stuck node with
                // fresh election. This can be prevented with Pre-Vote phase.
                let to_send = new_message(m.get_from(), MessageType::MsgAppendResponse, None);
                self.send(to_send);
            } else if m.get_msg_type() == MessageType::MsgRequestPreVote {
                // Before pre_vote enable, there may be a recieving candidate with higher term,
                // but less log. After update to pre_vote, the cluster may deadlock if
                // we drop messages with a lower term.
                info!(
                    "{} [log_term: {}, index: {}, vote: {}] rejected {:?} from {} [log_term: {}, index: {}] at term {}",
                    self.id,
                    self.raft_log.last_term(),
                    self.raft_log.last_index(),
                    self.vote,
                    m.get_msg_type(),
                    m.get_from(),
                    m.get_log_term(),
                    m.get_index(),
                    self.term,
                );

                let mut to_send =
                    new_message(m.get_from(), MessageType::MsgRequestPreVoteResponse, None);
                to_send.set_term(self.term);
                to_send.set_reject(true);
                self.send(to_send);
            } else {
                // ignore other cases
                info!(
                    "{} [term: {}] ignored a {:?} message with lower term from {} [term: {}]",
                    self.tag,
                    self.term,
                    m.get_msg_type(),
                    m.get_from(),
                    m.get_term()
                );
            }
            return Ok(());
        }

        #[cfg(feature = "failpoint")]
        fail_point!("before_step");

        match m.get_msg_type() {
            MessageType::MsgHup => if self.state != StateRole::Leader {
                let ents = self
                    .raft_log
                    .slice(
                        self.raft_log.applied + 1,
                        self.raft_log.committed + 1,
                        raft_log::NO_LIMIT,
                    ).expect("unexpected error getting unapplied entries");
                let n = self.num_pending_conf(&ents);
                if n != 0 && self.raft_log.committed > self.raft_log.applied {
                    warn!(
                        "{} cannot campaign at term {} since there are still {} pending \
                         configuration changes to apply",
                        self.tag, self.term, n
                    );
                    return Ok(());
                }
                info!(
                    "{} is starting a new election at term {}",
                    self.tag, self.term
                );
                if self.pre_vote {
                    self.campaign(CAMPAIGN_PRE_ELECTION);
                } else {
                    self.campaign(CAMPAIGN_ELECTION);
                }
            } else {
                debug!("{} ignoring MsgHup because already leader", self.tag);
            },
            MessageType::MsgRequestVote | MessageType::MsgRequestPreVote => {
                // We can vote if this is a repeat of a vote we've already cast...
                let can_vote = (self.vote == m.get_from()) ||
                    // ...we haven't voted and we don't think there's a leader yet in this term...
                    (self.vote == INVALID_ID && self.leader_id == INVALID_ID) ||
                    // ...or this is a PreVote for a future term...
                    (m.msg_type == MessageType::MsgRequestPreVote && m.get_term() > self.term);
                // ...and we believe the candidate is up to date.
                if can_vote && self.raft_log.is_up_to_date(m.get_index(), m.get_log_term()) {
                    // When responding to Msg{Pre,}Vote messages we include the term
                    // from the message, not the local term. To see why consider the
                    // case where a single node was previously partitioned away and
                    // it's local term is now of date. If we include the local term
                    // (recall that for pre-votes we don't update the local term), the
                    // (pre-)campaigning node on the other end will proceed to ignore
                    // the message (it ignores all out of date messages).
                    // The term in the original message and current local term are the
                    // same in the case of regular votes, but different for pre-votes.
                    self.log_vote_approve(&m);
                    let mut to_send =
                        new_message(m.get_from(), vote_resp_msg_type(m.get_msg_type()), None);
                    to_send.set_reject(false);
                    to_send.set_term(m.get_term());
                    self.send(to_send);
                    if m.get_msg_type() == MessageType::MsgRequestVote {
                        // Only record real votes.
                        self.election_elapsed = 0;
                        self.vote = m.get_from();
                    }
                } else {
                    self.log_vote_reject(&m);
                    let mut to_send =
                        new_message(m.get_from(), vote_resp_msg_type(m.get_msg_type()), None);
                    to_send.set_reject(true);
                    to_send.set_term(self.term);
                    self.send(to_send);
                }
            }
            _ => match self.state {
                StateRole::PreCandidate | StateRole::Candidate => self.step_candidate(m)?,
                StateRole::Follower => self.step_follower(m)?,
                StateRole::Leader => self.step_leader(m)?,
            },
        }

        Ok(())
    }

    fn log_vote_approve(&self, m: &Message) {
        info!(
            "{} [logterm: {}, index: {}, vote: {}] cast {:?} for {} [logterm: {}, index: {}] \
             at term {}",
            self.tag,
            self.raft_log.last_term(),
            self.raft_log.last_index(),
            self.vote,
            m.get_msg_type(),
            m.get_from(),
            m.get_log_term(),
            m.get_index(),
            self.term
        );
    }

    fn log_vote_reject(&self, m: &Message) {
        info!(
            "{} [logterm: {}, index: {}, vote: {}] rejected {:?} from {} [logterm: {}, index: \
             {}] at term {}",
            self.tag,
            self.raft_log.last_term(),
            self.raft_log.last_index(),
            self.vote,
            m.get_msg_type(),
            m.get_from(),
            m.get_log_term(),
            m.get_index(),
            self.term
        );
    }

    fn handle_append_response(
        &mut self,
        m: &Message,
        prs: &mut ProgressSet,
        old_paused: &mut bool,
        send_append: &mut bool,
        maybe_commit: &mut bool,
    ) {
        let pr = prs.get_mut(m.get_from()).unwrap();
        pr.recent_active = true;

        if m.get_reject() {
            debug!(
                "{} received msgAppend rejection(lastindex: {}) from {} for index {}",
                self.tag,
                m.get_reject_hint(),
                m.get_from(),
                m.get_index()
            );

            if pr.maybe_decr_to(m.get_index(), m.get_reject_hint()) {
                debug!(
                    "{} decreased progress of {} to [{:?}]",
                    self.tag,
                    m.get_from(),
                    pr
                );
                if pr.state == ProgressState::Replicate {
                    pr.become_probe();
                }
                *send_append = true;
            }
            return;
        }

        *old_paused = pr.is_paused();
        if !pr.maybe_update(m.get_index()) {
            return;
        }

        // Transfer leadership is in progress.
        if let Some(lead_transferee) = self.lead_transferee {
            let last_index = self.raft_log.last_index();
            if m.get_from() == lead_transferee && pr.matched == last_index {
                info!(
                    "{} sent MsgTimeoutNow to {} after received MsgAppResp",
                    self.tag,
                    m.get_from()
                );
                self.send_timeout_now(m.get_from());
            }
        }

        match pr.state {
            ProgressState::Probe => pr.become_replicate(),
            ProgressState::Snapshot => {
                if !pr.maybe_snapshot_abort() {
                    return;
                }
                debug!(
                    "{} snapshot aborted, resumed sending replication messages to {} \
                     [{:?}]",
                    self.tag,
                    m.get_from(),
                    pr
                );
                pr.become_probe();
            }
            ProgressState::Replicate => pr.ins.free_to(m.get_index()),
        }
        *maybe_commit = true;
    }

    fn handle_heartbeat_response(
        &mut self,
        m: &Message,
        prs: &mut ProgressSet,
        quorum: usize,
        send_append: &mut bool,
        more_to_send: &mut Option<Message>,
    ) {
        let pr = prs.get_mut(m.get_from()).unwrap();
        pr.recent_active = true;
        pr.resume();

        // free one slot for the full inflights window to allow progress.
        if pr.state == ProgressState::Replicate && pr.ins.full() {
            pr.ins.free_first_one();
        }
        if pr.matched < self.raft_log.last_index() {
            *send_append = true;
        }

        if self.read_only.option != ReadOnlyOption::Safe || m.get_context().is_empty() {
            return;
        }

        if self.read_only.recv_ack(m) < quorum {
            return;
        }

        let rss = self.read_only.advance(m);
        for rs in rss {
            let mut req = rs.req;
            if req.get_from() == INVALID_ID || req.get_from() == self.id {
                // from local member
                let rs = ReadState {
                    index: rs.index,
                    request_ctx: req.take_entries()[0].take_data(),
                };
                self.read_states.push(rs);
            } else {
                let mut to_send = Message::new();
                to_send.set_to(req.get_from());
                to_send.set_msg_type(MessageType::MsgReadIndexResp);
                to_send.set_index(rs.index);
                to_send.set_entries(req.take_entries());
                *more_to_send = Some(to_send);
            }
        }
    }

    fn handle_transfer_leader(&mut self, m: &Message, pr: &mut Progress) {
        if self.is_learner {
            debug!("{} is learner. Ignored transferring leadership", self.tag);
            return;
        }

        let lead_transferee = m.get_from();
        let last_lead_transferee = self.lead_transferee;
        if last_lead_transferee.is_some() {
            if last_lead_transferee.unwrap() == lead_transferee {
                info!(
                    "{} [term {}] transfer leadership to {} is in progress, ignores request \
                     to same node {}",
                    self.tag, self.term, lead_transferee, lead_transferee
                );
                return;
            }
            self.abort_leader_transfer();
            info!(
                "{} [term {}] abort previous transferring leadership to {}",
                self.tag,
                self.term,
                last_lead_transferee.unwrap()
            );
        }
        if lead_transferee == self.id {
            debug!(
                "{} is already leader. Ignored transferring leadership to self",
                self.tag
            );
            return;
        }
        // Transfer leadership to third party.
        info!(
            "{} [term {}] starts to transfer leadership to {}",
            self.tag, self.term, lead_transferee
        );
        // Transfer leadership should be finished in one electionTimeout
        // so reset r.electionElapsed.
        self.election_elapsed = 0;
        self.lead_transferee = Some(lead_transferee);
        if pr.matched == self.raft_log.last_index() {
            self.send_timeout_now(lead_transferee);
            info!(
                "{} sends MsgTimeoutNow to {} immediately as {} already has up-to-date log",
                self.tag, lead_transferee, lead_transferee
            );
        } else {
            self.send_append(lead_transferee, pr);
        }
    }

    fn handle_snapshot_status(&mut self, m: &Message, pr: &mut Progress) {
        if m.get_reject() {
            pr.snapshot_failure();
            pr.become_probe();
            debug!(
                "{} snapshot failed, resumed sending replication messages to {} [{:?}]",
                self.tag,
                m.get_from(),
                pr
            );
        } else {
            pr.become_probe();
            debug!(
                "{} snapshot succeeded, resumed sending replication messages to {} [{:?}]",
                self.tag,
                m.get_from(),
                pr
            );
        }
        // If snapshot finish, wait for the msgAppResp from the remote node before sending
        // out the next msgAppend.
        // If snapshot failure, wait for a heartbeat interval before next try
        pr.pause();
    }

    /// Check message's progress to decide which action should be taken.
    fn check_message_with_progress(
        &mut self,
        m: &mut Message,
        send_append: &mut bool,
        old_paused: &mut bool,
        maybe_commit: &mut bool,
        more_to_send: &mut Option<Message>,
    ) {
        if self.prs().get(m.get_from()).is_none() {
            debug!("{} no progress available for {}", self.tag, m.get_from());
            return;
        }

        let mut prs = self.take_prs();
        match m.get_msg_type() {
            MessageType::MsgAppendResponse => {
                self.handle_append_response(m, &mut prs, old_paused, send_append, maybe_commit);
            }
            MessageType::MsgHeartbeatResponse => {
                let quorum = quorum(prs.voter_ids().len());
                self.handle_heartbeat_response(m, &mut prs, quorum, send_append, more_to_send);
            }
            MessageType::MsgSnapStatus => {
                let pr = prs.get_mut(m.get_from()).unwrap();
                if pr.state == ProgressState::Snapshot {
                    self.handle_snapshot_status(m, pr);
                }
            }
            MessageType::MsgUnreachable => {
                let pr = prs.get_mut(m.get_from()).unwrap();
                // During optimistic replication, if the remote becomes unreachable,
                // there is huge probability that a MsgAppend is lost.
                if pr.state == ProgressState::Replicate {
                    pr.become_probe();
                }
                debug!(
                    "{} failed to send message to {} because it is unreachable [{:?}]",
                    self.tag,
                    m.get_from(),
                    pr
                );
            }
            MessageType::MsgTransferLeader => {
                let pr = prs.get_mut(m.get_from()).unwrap();
                self.handle_transfer_leader(m, pr);
            }
            _ => {}
        }
        self.set_prs(prs);
    }

    fn step_leader(&mut self, mut m: Message) -> Result<()> {
        // These message types do not require any progress for m.From.
        match m.get_msg_type() {
            MessageType::MsgBeat => {
                self.bcast_heartbeat();
                return Ok(());
            }
            MessageType::MsgCheckQuorum => {
                if !self.check_quorum_active() {
                    warn!(
                        "{} stepped down to follower since quorum is not active",
                        self.tag
                    );
                    let term = self.term;
                    self.become_follower(term, INVALID_ID);
                }
                return Ok(());
            }
            MessageType::MsgPropose => {
                if m.get_entries().is_empty() {
                    panic!("{} stepped empty MsgProp", self.tag);
                }
                if !self.prs().voter_ids().contains(&self.id) {
                    // If we are not currently a member of the range (i.e. this node
                    // was removed from the configuration while serving as leader),
                    // drop any new proposals.
                    return Err(Error::ProposalDropped);
                }
                if self.lead_transferee.is_some() {
                    debug!(
                        "{} [term {}] transfer leadership to {} is in progress; dropping \
                         proposal",
                        self.tag,
                        self.term,
                        self.lead_transferee.unwrap()
                    );
                    return Err(Error::ProposalDropped);
                }

                for (i, e) in m.mut_entries().iter_mut().enumerate() {
                    if e.get_entry_type() == EntryType::EntryConfChange {
                        if self.has_pending_conf() {
                            info!(
                                "propose conf {:?} ignored since pending unapplied \
                                 configuration [index {}, applied {}]",
                                e, self.pending_conf_index, self.raft_log.applied
                            );
                            *e = Entry::new();
                            e.set_entry_type(EntryType::EntryNormal);
                        } else {
                            self.pending_conf_index = self.raft_log.last_index() + i as u64 + 1;
                        }
                    }
                }
                self.append_entry(&mut m.mut_entries());
                self.bcast_append();
                return Ok(());
            }
            MessageType::MsgReadIndex => {
                if self.raft_log.term(self.raft_log.committed).unwrap_or(0) != self.term {
                    // Reject read only request when this leader has not committed any log entry
                    // in its term.
                    return Ok(());
                }

                if self.quorum() > 1 {
                    // thinking: use an interally defined context instead of the user given context.
                    // We can express this in terms of the term and index instead of
                    // a user-supplied value.
                    // This would allow multiple reads to piggyback on the same message.
                    match self.read_only.option {
                        ReadOnlyOption::Safe => {
                            let ctx = m.get_entries()[0].get_data().to_vec();
                            self.read_only.add_request(self.raft_log.committed, m);
                            self.bcast_heartbeat_with_ctx(Some(ctx));
                        }
                        ReadOnlyOption::LeaseBased => {
                            let mut read_index = INVALID_INDEX;
                            if self.check_quorum {
                                read_index = self.raft_log.committed
                            }
                            if m.get_from() == INVALID_ID || m.get_from() == self.id {
                                // from local member
                                let rs = ReadState {
                                    index: self.raft_log.committed,
                                    request_ctx: m.take_entries()[0].take_data(),
                                };
                                self.read_states.push(rs);
                            } else {
                                let mut to_send = Message::new();
                                to_send.set_to(m.get_from());
                                to_send.set_msg_type(MessageType::MsgReadIndexResp);
                                to_send.set_index(read_index);
                                to_send.set_entries(m.take_entries());
                                self.send(to_send);
                            }
                        }
                    }
                } else {
                    let rs = ReadState {
                        index: self.raft_log.committed,
                        request_ctx: m.take_entries()[0].take_data(),
                    };
                    self.read_states.push(rs);
                }
                return Ok(());
            }
            _ => {}
        }

        let mut send_append = false;
        let mut maybe_commit = false;
        let mut old_paused = false;
        let mut more_to_send = None;
        self.check_message_with_progress(
            &mut m,
            &mut send_append,
            &mut old_paused,
            &mut maybe_commit,
            &mut more_to_send,
        );
        if maybe_commit {
            if self.maybe_commit() {
                if self.should_bcast_commit() {
                    self.bcast_append();
                }
            } else if old_paused {
                // update() reset the wait state on this node. If we had delayed sending
                // an update before, send it now.
                send_append = true;
            }
        }

        if send_append {
            let from = m.get_from();
            let mut prs = self.take_prs();
            self.send_append(from, prs.get_mut(from).unwrap());
            self.set_prs(prs);
        }
        if let Some(to_send) = more_to_send {
            self.send(to_send)
        }

        Ok(())
    }

    // step_candidate is shared by state Candidate and PreCandidate; the difference is
    // whether they respond to MsgRequestVote or MsgRequestPreVote.
    fn step_candidate(&mut self, m: Message) -> Result<()> {
        match m.get_msg_type() {
            MessageType::MsgPropose => {
                info!(
                    "{} no leader at term {}; dropping proposal",
                    self.tag, self.term
                );
                return Err(Error::ProposalDropped);
            }
            MessageType::MsgAppend => {
                debug_assert_eq!(self.term, m.get_term());
                self.become_follower(m.get_term(), m.get_from());
                self.handle_append_entries(&m);
            }
            MessageType::MsgHeartbeat => {
                debug_assert_eq!(self.term, m.get_term());
                self.become_follower(m.get_term(), m.get_from());
                self.handle_heartbeat(m);
            }
            MessageType::MsgSnapshot => {
                debug_assert_eq!(self.term, m.get_term());
                self.become_follower(m.get_term(), m.get_from());
                self.handle_snapshot(m);
            }
            MessageType::MsgRequestPreVoteResponse | MessageType::MsgRequestVoteResponse => {
                // Only handle vote responses corresponding to our candidacy (while in
                // state Candidate, we may get stale MsgPreVoteResp messages in this term from
                // our pre-candidate state).
                if (self.state == StateRole::PreCandidate
                    && m.get_msg_type() != MessageType::MsgRequestPreVoteResponse)
                    || (self.state == StateRole::Candidate
                        && m.get_msg_type() != MessageType::MsgRequestVoteResponse)
                {
                    return Ok(());
                }

                let gr = self.poll(m.get_from(), m.get_msg_type(), !m.get_reject());
                info!(
                    "{} [quorum:{}] has received {} {:?} votes and {} vote rejections",
                    self.tag,
                    self.quorum(),
                    gr,
                    m.get_msg_type(),
                    self.votes.len() - gr
                );
                if self.quorum() == gr {
                    if self.state == StateRole::PreCandidate {
                        self.campaign(CAMPAIGN_ELECTION);
                    } else {
                        self.become_leader();
                        self.bcast_append();
                    }
                } else if self.quorum() == self.votes.len() - gr {
                    // pb.MsgPreVoteResp contains future term of pre-candidate
                    // m.term > self.term; reuse self.term
                    let term = self.term;
                    self.become_follower(term, INVALID_ID);
                }
            }
            MessageType::MsgTimeoutNow => debug!(
                "{} [term {} state {:?}] ignored MsgTimeoutNow from {}",
                self.tag,
                self.term,
                self.state,
                m.get_from()
            ),
            _ => {}
        }
        Ok(())
    }

    fn step_follower(&mut self, mut m: Message) -> Result<()> {
        match m.get_msg_type() {
            MessageType::MsgPropose => {
                if self.leader_id == INVALID_ID {
                    info!(
                        "{} no leader at term {}; dropping proposal",
                        self.tag, self.term
                    );
                    return Err(Error::ProposalDropped);
                }
                m.set_to(self.leader_id);
                self.send(m);
            }
            MessageType::MsgAppend => {
                self.election_elapsed = 0;
                self.leader_id = m.get_from();
                self.handle_append_entries(&m);
            }
            MessageType::MsgHeartbeat => {
                self.election_elapsed = 0;
                self.leader_id = m.get_from();
                self.handle_heartbeat(m);
            }
            MessageType::MsgSnapshot => {
                self.election_elapsed = 0;
                self.leader_id = m.get_from();
                self.handle_snapshot(m);
            }
            MessageType::MsgTransferLeader => {
                if self.leader_id == INVALID_ID {
                    info!(
                        "{} no leader at term {}; dropping leader transfer msg",
                        self.tag, self.term
                    );
                    return Ok(());
                }
                m.set_to(self.leader_id);
                self.send(m);
            }
            MessageType::MsgTimeoutNow => {
                if self.promotable() {
                    info!(
                        "{} [term {}] received MsgTimeoutNow from {} and starts an election to \
                         get leadership.",
                        self.tag,
                        self.term,
                        m.get_from()
                    );
                    // Leadership transfers never use pre-vote even if self.pre_vote is true; we
                    // know we are not recovering from a partition so there is no need for the
                    // extra round trip.
                    self.campaign(CAMPAIGN_TRANSFER);
                } else {
                    info!(
                        "{} received MsgTimeoutNow from {} but is not promotable",
                        self.tag,
                        m.get_from()
                    );
                }
            }
            MessageType::MsgReadIndex => {
                if self.leader_id == INVALID_ID {
                    info!(
                        "{} no leader at term {}; dropping index reading msg",
                        self.tag, self.term
                    );
                    return Ok(());
                }
                m.set_to(self.leader_id);
                self.send(m);
            }
            MessageType::MsgReadIndexResp => {
                if m.get_entries().len() != 1 {
                    error!(
                        "{} invalid format of MsgReadIndexResp from {}, entries count: {}",
                        self.tag,
                        m.get_from(),
                        m.get_entries().len()
                    );
                    return Ok(());
                }
                let rs = ReadState {
                    index: m.get_index(),
                    request_ctx: m.take_entries()[0].take_data(),
                };
                self.read_states.push(rs);
            }
            _ => {}
        }
        Ok(())
    }

    // TODO: revoke pub when there is a better way to test.
    /// For a given message, append the entries to the log.
    pub fn handle_append_entries(&mut self, m: &Message) {
        if m.get_index() < self.raft_log.committed {
            let mut to_send = Message::new();
            to_send.set_to(m.get_from());
            to_send.set_msg_type(MessageType::MsgAppendResponse);
            to_send.set_index(self.raft_log.committed);
            self.send(to_send);
            return;
        }
        let mut to_send = Message::new();
        to_send.set_to(m.get_from());
        to_send.set_msg_type(MessageType::MsgAppendResponse);
        match self.raft_log.maybe_append(
            m.get_index(),
            m.get_log_term(),
            m.get_commit(),
            m.get_entries(),
        ) {
            Some(mlast_index) => {
                to_send.set_index(mlast_index);
                self.send(to_send);
            }
            None => {
                debug!(
                    "{} [logterm: {}, index: {}] rejected msgApp [logterm: {}, index: {}] \
                     from {}",
                    self.tag,
                    self.raft_log.term(m.get_index()).unwrap_or(0),
                    m.get_index(),
                    m.get_log_term(),
                    m.get_index(),
                    m.get_from()
                );
                to_send.set_index(m.get_index());
                to_send.set_reject(true);
                to_send.set_reject_hint(self.raft_log.last_index());
                self.send(to_send);
            }
        }
    }

    // TODO: revoke pub when there is a better way to test.
    /// For a message, commit and send out heartbeat.
    pub fn handle_heartbeat(&mut self, mut m: Message) {
        self.raft_log.commit_to(m.get_commit());
        let mut to_send = Message::new();
        to_send.set_to(m.get_from());
        to_send.set_msg_type(MessageType::MsgHeartbeatResponse);
        to_send.set_context(m.take_context());
        self.send(to_send);
    }

    fn handle_snapshot(&mut self, mut m: Message) {
        let (sindex, sterm) = (
            m.get_snapshot().get_metadata().get_index(),
            m.get_snapshot().get_metadata().get_term(),
        );
        if self.restore(m.take_snapshot()) {
            info!(
                "{} [commit: {}] restored snapshot [index: {}, term: {}]",
                self.tag, self.raft_log.committed, sindex, sterm
            );
            let mut to_send = Message::new();
            to_send.set_to(m.get_from());
            to_send.set_msg_type(MessageType::MsgAppendResponse);
            to_send.set_index(self.raft_log.last_index());
            self.send(to_send);
        } else {
            info!(
                "{} [commit: {}] ignored snapshot [index: {}, term: {}]",
                self.tag, self.raft_log.committed, sindex, sterm
            );
            let mut to_send = Message::new();
            to_send.set_to(m.get_from());
            to_send.set_msg_type(MessageType::MsgAppendResponse);
            to_send.set_index(self.raft_log.committed);
            self.send(to_send);
        }
    }

    fn restore_raft(&mut self, snap: &Snapshot) -> Option<bool> {
        let meta = snap.get_metadata();
        if self.raft_log.match_term(meta.get_index(), meta.get_term()) {
            info!(
                "{} [commit: {}, lastindex: {}, lastterm: {}] fast-forwarded commit to \
                 snapshot [index: {}, term: {}]",
                self.tag,
                self.raft_log.committed,
                self.raft_log.last_index(),
                self.raft_log.last_term(),
                meta.get_index(),
                meta.get_term()
            );
            self.raft_log.commit_to(meta.get_index());
            return Some(false);
        }

        // Both of learners and voters are empty means the peer is created by ConfChange.
        if self.prs().iter().len() != 0 && !self.is_learner {
            for &id in meta.get_conf_state().get_learners() {
                if id == self.id {
                    error!(
                        "{} can't become learner when restores snapshot [index: {}, term: {}]",
                        self.tag,
                        meta.get_index(),
                        meta.get_term(),
                    );
                    return Some(false);
                }
            }
        }

        info!(
            "{} [commit: {}, lastindex: {}, lastterm: {}] starts to restore snapshot \
             [index: {}, term: {}]",
            self.tag,
            self.raft_log.committed,
            self.raft_log.last_index(),
            self.raft_log.last_term(),
            meta.get_index(),
            meta.get_term()
        );

        let nodes = meta.get_conf_state().get_nodes();
        let learners = meta.get_conf_state().get_learners();
        self.prs = Some(ProgressSet::with_capacity(nodes.len(), learners.len()));

        for &(is_learner, nodes) in &[(false, nodes), (true, learners)] {
            for &n in nodes {
                let next_index = self.raft_log.last_index() + 1;
                let mut matched = 0;
                if n == self.id {
                    matched = next_index - 1;
                    self.is_learner = is_learner;
                }
                self.set_progress(n, matched, next_index, is_learner);
                info!(
                    "{} restored progress of {} [{:?}]",
                    self.tag,
                    n,
                    self.prs().get(n)
                );
            }
        }
        None
    }

    /// Recovers the state machine from a snapshot. It restores the log and the
    /// configuration of state machine.
    pub fn restore(&mut self, snap: Snapshot) -> bool {
        if snap.get_metadata().get_index() < self.raft_log.committed {
            return false;
        }
        if let Some(b) = self.restore_raft(&snap) {
            return b;
        }

        self.raft_log.restore(snap);
        true
    }

    /// Check if there is any pending confchange.
    ///
    /// This method can be false positive.
    #[inline]
    pub fn has_pending_conf(&self) -> bool {
        self.pending_conf_index > self.raft_log.applied
    }

    /// Specifies if the commit should be broadcast.
    pub fn should_bcast_commit(&self) -> bool {
        !self.skip_bcast_commit || self.has_pending_conf()
    }

    /// Indicates whether state machine can be promoted to leader,
    /// which is true when its own id is in progress list.
    pub fn promotable(&self) -> bool {
        self.prs().voter_ids().contains(&self.id)
    }

    fn add_voter_or_learner(&mut self, id: u64, learner: bool) -> Result<()> {
        debug!(
            "Adding node (learner: {}) with ID {} to peers.",
            learner, id
        );

        let result = if learner {
            let progress = Progress::new(self.raft_log.last_index() + 1, self.max_inflight);
            self.mut_prs().insert_learner(id, progress)
        } else if self.prs().learner_ids().contains(&id) {
            self.mut_prs().promote_learner(id)
        } else {
            let progress = Progress::new(self.raft_log.last_index() + 1, self.max_inflight);
            self.mut_prs().insert_voter(id, progress)
        };

        if let Err(e) = result {
            error!("{}", e);
            return Err(e);
        }
        if self.id == id {
            self.is_learner = learner
        };
        // When a node is first added/promoted, we should mark it as recently active.
        // Otherwise, check_quorum may cause us to step down if it is invoked
        // before the added node has a chance to commuicate with us.
        self.mut_prs().get_mut(id).unwrap().recent_active = true;
        result
    }

    /// Adds a new node to the cluster.
    // TODO: Return an error on a redundant insert.
    pub fn add_node(&mut self, id: u64) {
        self.add_voter_or_learner(id, false).ok();
    }

    /// Adds a learner node.
    // TODO: Return an error on a redundant insert.
    pub fn add_learner(&mut self, id: u64) {
        self.add_voter_or_learner(id, true).ok();
    }

    /// Removes a node from the raft.
    pub fn remove_node(&mut self, id: u64) {
        self.mut_prs().remove(id);

        // do not try to commit or abort transferring if there are no nodes in the cluster.
        if self.prs().voter_ids().is_empty() && self.prs().learner_ids().is_empty() {
            return;
        }

        // The quorum size is now smaller, so see if any pending entries can
        // be committed.
        if self.maybe_commit() {
            self.bcast_append();
        }
        // If the removed node is the lead_transferee, then abort the leadership transferring.
        if self.state == StateRole::Leader && self.lead_transferee == Some(id) {
            self.abort_leader_transfer()
        }
    }

    /// Updates the progress of the learner or voter.
    pub fn set_progress(&mut self, id: u64, matched: u64, next_idx: u64, is_learner: bool) {
        let mut p = Progress::new(next_idx, self.max_inflight);
        p.matched = matched;
        if is_learner {
            if let Err(e) = self.mut_prs().insert_learner(id, p) {
                panic!("{}", e);
            }
        } else if let Err(e) = self.mut_prs().insert_voter(id, p) {
            panic!("{}", e);
        }
    }

    /// Takes the progress set (destructively turns to `None`).
    pub fn take_prs(&mut self) -> ProgressSet {
        self.prs.take().unwrap()
    }

    /// Sets the progress set.
    pub fn set_prs(&mut self, prs: ProgressSet) {
        self.prs = Some(prs);
    }

    /// Returns a read-only reference to the progress set.
    pub fn prs(&self) -> &ProgressSet {
        self.prs.as_ref().unwrap()
    }

    /// Returns a mutable reference to the progress set.
    pub fn mut_prs(&mut self) -> &mut ProgressSet {
        self.prs.as_mut().unwrap()
    }

    // TODO: revoke pub when there is a better way to test.
    /// For a given hardstate, load the state into self.
    pub fn load_state(&mut self, hs: &HardState) {
        if hs.get_commit() < self.raft_log.committed || hs.get_commit() > self.raft_log.last_index()
        {
            panic!(
                "{} hs.commit {} is out of range [{}, {}]",
                self.tag,
                hs.get_commit(),
                self.raft_log.committed,
                self.raft_log.last_index()
            )
        }
        self.raft_log.committed = hs.get_commit();
        self.term = hs.get_term();
        self.vote = hs.get_vote();
    }

    /// `pass_election_timeout` returns true iff `election_elapsed` is greater
    /// than or equal to the randomized election timeout in
    /// [`election_timeout`, 2 * `election_timeout` - 1].
    pub fn pass_election_timeout(&self) -> bool {
        self.election_elapsed >= self.randomized_election_timeout
    }

    /// Regenerates and stores the election timeout.
    pub fn reset_randomized_election_timeout(&mut self) {
        let prev_timeout = self.randomized_election_timeout;
        let timeout =
            rand::thread_rng().gen_range(self.min_election_timeout, self.max_election_timeout);
        debug!(
            "{} reset election timeout {} -> {} at {}",
            self.tag, prev_timeout, timeout, self.election_elapsed
        );
        self.randomized_election_timeout = timeout;
    }

    // check_quorum_active returns true if the quorum is active from
    // the view of the local raft state machine. Otherwise, it returns
    // false.
    // check_quorum_active also resets all recent_active to false.
    // check_quorum_active can only called by leader.
    fn check_quorum_active(&mut self) -> bool {
        let self_id = self.id;
        let mut act = 0;

        self.prs = if let Some(mut prs) = self.prs.take() {
            for (&id, pr) in prs.voters_mut() {
                if id == self_id {
                    act += 1;
                    continue;
                }
                if pr.recent_active {
                    act += 1;
                }
                pr.recent_active = false;
            }
            for (&_id, pr) in prs.learners_mut() {
                pr.recent_active = false;
            }
            Some(prs)
        } else {
            unreachable!("Invariant: ProgressSet is `None` and should always be `Some(prs)`.");
        };

        act >= self.quorum()
    }

    /// Issues a message to timeout immediately.
    pub fn send_timeout_now(&mut self, to: u64) {
        let msg = new_message(to, MessageType::MsgTimeoutNow, None);
        self.send(msg);
    }

    /// Stops the tranfer of a leader.
    pub fn abort_leader_transfer(&mut self) {
        self.lead_transferee = None;
    }
}<|MERGE_RESOLUTION|>--- conflicted
+++ resolved
@@ -616,11 +616,7 @@
         let last_index = self.raft_log.last_index();
         let self_id = self.id;
         for (&id, pr) in self.mut_prs().iter_mut() {
-<<<<<<< HEAD
             pr.reset(last_index + 1);
-=======
-            *pr = Progress::new(last_index + 1, max_inflight);
->>>>>>> 52856d1c
             if id == self_id {
                 pr.matched = last_index;
             }
